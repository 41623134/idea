# trainner to train the models

import os
from typing import Dict

from tqdm import tqdm
import json

import torch
import torch.nn as nn
from torch.optim import Adam
# from torch.utils.data import DataLoader
from torch_geometric.data import DataLoader
from argoverse.evaluation.eval_forecasting import get_displacement_errors_and_miss_rate

from core.model.vectornet import VectorNet
from core.optim_schedule import ScheduledOptim
from core.loss import VectorLoss


class Trainer(object):
    """
    Parent class for all the trainer class
    """
    def __init__(self,
                 train_loader: DataLoader,
                 eval_loader: DataLoader,
                 test_laoder: DataLoader = None,
                 batch_size: int = 1,
                 lr: float = 1e-4,
                 betas=(0.9, 0.999),
                 weight_decay: float = 0.01,
                 warmup_epoch=3,
                 with_cuda: bool = True,
                 multi_gpu: bool = False,
                 log_freq: int = 2,
                 verbose: bool = True
                 ):
        """
        :param train_loader: train dataset dataloader
        :param eval_loader: eval dataset dataloader
        :param test_laoder: dataset dataloader
        :param lr: initial learning rate
        :param betas: Adam optiimzer betas
        :param weight_decay: Adam optimizer weight decay param
        :param warmup_steps: optimizatioin scheduler param
        :param with_cuda: tag indicating whether using gpu for training
        :param multi_gpu: tag indicating whether multiple gpus are using
        :param log_freq: logging frequency in epoch
        :param verbose: whether printing debug messages
        """
        # cuda
        self.device = torch.device("cuda" if torch.cuda.is_available() and with_cuda else "cpu")

        # dataset
        self.trainset = train_loader
        self.evalset = eval_loader
        self.testset = test_laoder
        self.batch_size = batch_size

        # model
        self.model = None
        self.multi_gpu = multi_gpu

        # optimizer params
        self.lr = lr
        self.betas = betas
        self.weight_decay = weight_decay
        self.warmup_epoch = warmup_epoch
        self.optim = None
        self.optm_schedule = None

        # criterion and metric
        self.criterion = None
        self.min_eval_loss = None

        # log
        self.log_freq = log_freq
        self.verbose = verbose

    def train(self, epoch):
        raise NotImplementedError

    def eval(self, epoch):
        raise NotImplementedError

    def test(self, data):
        raise NotImplementedError

    def iteration(self, epoch, dataloader):
        raise NotImplementedError

    # todo: save the model and current training status
    def save(self, save_folder, iter_epoch, loss):
        """
        save current state of the training and update the minimum loss value
        :param save_folder: str, the destination folder to store the ckpt
        :param iter_epoch: int, ith epoch of current saving checkpoint
        :param loss: float, the loss of current saving state
        :return:
        """
        self.min_eval_loss = loss
        if not os.path.exists(save_folder):
            os.makedirs(save_folder, exist_ok=True)
        torch.save({
            "epoch": iter_epoch,
            "model_state_dict": self.model.state_dict() if not self.multi_gpu else self.model.module.state_dict(),
            "optimizer_state_dict": self.optim.state_dict(),
            "min_eval_loss": loss
        }, os.path.join(save_folder, "checkpoint_iter{}.ckpt".format(iter_epoch)))
        if self.verbose:
            print("[Trainer]: Saving checkpoint to {}...".format(save_folder))

    def save_model(self, save_folder, prefix=""):
        """
        save current state of the model
        :param save_folder: str, the folder to store the model file
        :return:
        """
        if not os.path.exists(save_folder):
            os.makedirs(save_folder, exist_ok=True)
        torch.save(
            self.model.state_dict() if not self.multi_gpu else self.model.module.state_dict(),
            os.path.join(save_folder, "{}_{}.pth".format(prefix, type(self.model).__name__))
        )
        if self.verbose:
            print("[Trainer]: Saving model to {}...".format(save_folder))

        # compute the metrics and save
        _ = self.compute_metric(stored_file=os.path.join(save_folder, "{}_metrics.txt".format(prefix)))

    def load(self, load_path, mode='c'):
        """
        loading function to load the ckpt or model
        :param mode: str, "c" for checkpoint, or "m" for model
        :param load_path: str, the path of the file to be load
        :return:
        """
        if mode == 'c':
            # load ckpt
            ckpt = torch.load(load_path)
            try:
                self.model.load_state_dict(ckpt["model_state_dict"])
                self.optim.load_state_dict(ckpt["optimizer_state_dict"])
                self.min_eval_loss = ckpt["min_eval_loss"]
            except:
                raise Exception("[Trainer]: Error in loading the checkpoint file {}".format(load_path))
        elif mode == 'm':
            try:
                self.model.load_state_dict(torch.load(load_path))
            except:
                raise Exception("[Trainer]: Error in loading the model file {}".format(load_path))
        else:
            raise NotImplementedError

    def compute_metric(self, miss_threshold=2.0, stored_file=None):
        """
        compute metric for test dataset
        :param miss_threshold: float,
        :param stored_file: str, store the result metric in the file
        :return:
        """
        assert self.model, "[Trainer]: No valid model, metrics can't be computed!"
        assert self.testset, "[Trainer]: No test dataset, metrics can't be computed!"

        forecasted_trajectories, gt_trajectories = {}, {}
        seq_id = 0
        self.model.eval()
        with torch.no_grad():
            for data in self.testset:
                gt = data.y.view(-1, 2).cumsum(axis=0).numpy()

                # inference and transform dimension
                out = self.model(data.to(self.device))
                pred_y = out.view((-1, 2)).cumsum(axis=0).cpu().numpy()

                # record the prediction and ground truth
                forecasted_trajectories[seq_id] = [pred_y]
                gt_trajectories[seq_id] = gt
                seq_id += 1

            metric_results = get_displacement_errors_and_miss_rate(
                forecasted_trajectories,
                gt_trajectories,
                self.model.max_n_guesses,
                self.model.pred_len,
                miss_threshold
            )
        if stored_file:
            with open(stored_file, 'w+') as f:
                assert isinstance(metric_results, dict), "[Trainer] The metric evaluation result is not valid!"
                f.write(json.dumps(metric_results))
        return metric_results


class VectorNetTrainer(Trainer):
    """
    VectorNetTrainer, train the vectornet with specified hyperparameters and configurations
    """
    def __init__(self,
                 train_loader: DataLoader,
                 eval_loader: DataLoader,
                 test_laoder: DataLoader = None,
                 batch_size: int = 1,
                 num_global_graph_layer=1,
                 lr: float = 1e-4,
                 betas=(0.9, 0.999),
                 weight_decay: float = 0.01,
                 warmup_epoch=5,
                 aux_loss: bool = False,
                 with_cuda: bool = True,
                 multi_gpu: bool = False,
                 log_freq: int = 2,
                 model_path: str = None,
                 ckpt_path: str = None,
                 verbose: bool = True
                 ):
        """
        trainer class for vectornet
        :param train_loader: see parent class
        :param eval_loader: see parent class
        :param test_laoder: see parent class
        :param lr: see parent class
        :param betas: see parent class
        :param weight_decay: see parent class
        :param warmup_steps: see parent class
        :param with_cuda: see parent class
        :param multi_gpu: see parent class
        :param log_freq: see parent class
        :param model_path: str, the path to a trained model
        :param ckpt_path: str, the path to a stored checkpoint to be resumed
        :param verbose: see parent class
        """
        super(VectorNetTrainer, self).__init__(
            train_loader=train_loader,
            eval_loader=eval_loader,
            test_laoder=test_laoder,
            batch_size=batch_size,
            lr=lr,
            betas=betas,
            weight_decay=weight_decay,
            warmup_epoch=warmup_epoch,
            with_cuda=with_cuda,
            multi_gpu=multi_gpu,
            log_freq=log_freq,
            verbose=verbose
        )

        # init or load model
        self.aux_loss = aux_loss
        # input dim: (20, 8); output dim: (30, 2)
        self.model = VectorNet(8,                                   # input 20 time step with 8 features each time step
                               30,                                  # output 30 time step with 2 offset each time step
                               num_global_graph_layer=num_global_graph_layer,
                               with_aux=aux_loss,
                               device=self.device)

        if not model_path:
            if self.multi_gpu:
                self.model = nn.DataParallel(self.model)
            self.model.to(self.device)
        else:
            self.load(model_path, 'm')

        # init optimizer
        self.optim = Adam(self.model.parameters(), lr=self.lr, betas=self.betas, weight_decay=self.weight_decay)
<<<<<<< HEAD
        self.optm_schedule = ScheduledOptim(self.optim, self.lr, n_warmup_steps=self.warmup_steps)
=======
        self.optm_schedule = ScheduledOptim(self.optim, self.model.subgraph_width, n_warmup_epoch=self.warmup_epoch)
>>>>>>> 4a574a8f

        # loss function
        self.criterion = VectorLoss(aux_loss=aux_loss)

        # load ckpt
        if ckpt_path:
            self.load(ckpt_path, 'c')

    def train(self, epoch):
        self.model.train()
        return self.iteration(epoch, self.trainset)

    def eval(self, epoch):
        self.model.eval()
        return self.iteration(epoch, self.evalset)

    def iteration(self, epoch, dataloader):
        training = self.model.training
        avg_loss = 0.0
        num_sample = 0

        data_iter = tqdm(enumerate(dataloader),
                         desc="{}_Ep_{}: loss: {:.5e}; avg_loss: {:.5e}".format("train" if training else "eval",
                                                                               epoch,
                                                                               0.0,
                                                                               avg_loss),
                         total=len(dataloader),
                         bar_format="{l_bar}{r_bar}")

        for i, data in data_iter:
            if training:
                pred, aux_out, aux_gt = self.model(data.to(self.device))
                loss = self.criterion(pred,
                                      data.y.view(-1, self.model.out_channels * self.model.pred_len),
                                      aux_out,
                                      aux_gt)

                self.optm_schedule.zero_grad()
                loss.backward()
            else:
                with torch.no_grad():
                    pred = self.model(data.to(self.device))
                    loss = self.criterion(pred,
                                          data.y.view(-1, self.model.out_channels * self.model.pred_len))

            num_sample += self.batch_size
            avg_loss += loss.item()

            # print log info
            # log = {
            #     "iter": i,
            #     "loss": loss.item(),
            #     "avg_loss": avg_loss / num_sample
            # }
            # data_iter.write(str(log))
            desc_str = "{}_Ep_{}: loss: {:.5e}; avg_loss: {:.5e}".format("train" if training else "eval",
                                                                     epoch,
                                                                     loss.item(),
                                                                     avg_loss / num_sample)
            data_iter.set_description(desc=desc_str, refresh=True)

        self.optm_schedule.step_and_update_lr()

        return avg_loss / num_sample

    # todo: the inference of the model
    def test(self, data):
        raise NotImplementedError<|MERGE_RESOLUTION|>--- conflicted
+++ resolved
@@ -30,7 +30,7 @@
                  lr: float = 1e-4,
                  betas=(0.9, 0.999),
                  weight_decay: float = 0.01,
-                 warmup_epoch=3,
+                 warmup_epoch=5,
                  with_cuda: bool = True,
                  multi_gpu: bool = False,
                  log_freq: int = 2,
@@ -264,11 +264,8 @@
 
         # init optimizer
         self.optim = Adam(self.model.parameters(), lr=self.lr, betas=self.betas, weight_decay=self.weight_decay)
-<<<<<<< HEAD
-        self.optm_schedule = ScheduledOptim(self.optim, self.lr, n_warmup_steps=self.warmup_steps)
-=======
-        self.optm_schedule = ScheduledOptim(self.optim, self.model.subgraph_width, n_warmup_epoch=self.warmup_epoch)
->>>>>>> 4a574a8f
+        self.optm_schedule = ScheduledOptim(self.optim, self.lr, n_warmup_epoch=self.warmup_epoch)
+
 
         # loss function
         self.criterion = VectorLoss(aux_loss=aux_loss)
