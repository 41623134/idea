--- conflicted
+++ resolved
@@ -37,11 +37,6 @@
         batch_size=args.batch_size,
         num_workers=args.num_workers,
         lr=args.lr,
-<<<<<<< HEAD
-        weight_decay=args.adam_weight_decay,
-        betas=(args.adam_beta1, args.adam_beta2),
-=======
->>>>>>> 6d730c56
         warmup_epoch=args.warmup_epoch,
         lr_update_freq=args.lr_update_freq,
         lr_decay_rate=args.lr_decay_rate,
@@ -109,16 +104,8 @@
     # parser.add_argument("--on_memory", type=bool, default=True, help="Loading on memory: true or false")
 
     parser.add_argument("--lr", type=float, default=3e-3, help="learning rate of adam")
-<<<<<<< HEAD
-    parser.add_argument("--adam_weight_decay", type=float, default=0.01, help="weight_decay of adam")
-    parser.add_argument("--adam_beta1", type=float, default=0.9, help="adam first beta value")
-    parser.add_argument("--adam_beta2", type=float, default=0.999, help="adam first beta value")
     parser.add_argument("-we", "--warmup_epoch", type=int, default=20,
                         help="the number of warmup epoch with initial learning rate, after the learning rate decays")
-=======
-    parser.add_argument("-we", "--warmup_epoch", type=int, default=20,
-                        help="The epoch to start the learning rate decay")
->>>>>>> 6d730c56
     parser.add_argument("-luf", "--lr_update_freq", type=int, default=5,
                         help="learning rate decay frequency for lr scheduler")
     parser.add_argument("-ldr", "--lr_decay_rate", type=float, default=0.9, help="lr scheduler decay rate")
